/**
 * PostgreSQL Wire Protocol Connection State Management
 * Handles client connection state, authentication, parameters, and transaction status
 */

const { TRANSACTION_STATUS, PROTOCOL_VERSION_3_0 } = require('../protocol/constants');
const { createLogger } = require('../utils/logger');

const { generateBackendSecret } = require('../protocol/utils');

/**
 * Represents the state of a PostgreSQL client connection
 */
class ConnectionState {
  constructor() {
    // Logger for connection state
    this.logger = createLogger({ component: 'ConnectionState' });

    // Authentication state
    this.authenticated = false;
    this.protocolVersion = null;

    // SCRAM authentication state
    this.scramState = null; // 'initial', 'first-sent', 'ended', 'error'
    this.scramMechanism = null; // Selected SASL mechanism
    this.scramClientNonce = null;
    this.scramServerNonce = null;
    this.scramClientInitialBare = null;
    this.scramServerFirst = null;
    this.scramCredentials = null; // Server-side credentials for user
    this.scramAuthMessage = null;

    // Connection parameters from startup packet
    this.parameters = new Map();

    // Transaction state
    this.transactionStatus = TRANSACTION_STATUS.IDLE;

    // Backend identification for cancellation
    this.backendPid = process.pid;
    this.backendSecret = generateBackendSecret();

    // Connection metadata
    this.connected = true;
    this.connectionTime = new Date();
    this.connectionId = null; // Will be set by server

    // Extended query protocol state
    this.preparedStatements = new Map();
    this.portals = new Map();

<<<<<<< HEAD
    // Notification state
    this.listeningChannels = new Set(); // Channels this connection is listening to
    this.notificationManager = null; // Reference to notification manager
    this.socket = null; // Client socket for sending notifications
=======
    // COPY protocol state
    this.copyState = null;
>>>>>>> 0fbe8c0d

    // Connection statistics
    this.queriesExecuted = 0;
    this.lastActivityTime = new Date();
  }

  /**
   * Marks the connection as authenticated with protocol version
   * @param {number} protocolVersion - PostgreSQL protocol version
   */
  authenticate(protocolVersion = PROTOCOL_VERSION_3_0) {
    this.authenticated = true;
    this.protocolVersion = protocolVersion;
    this.updateActivity();
    this.logger.info(`Connection authenticated with protocol version ${protocolVersion}`);
  }

  /**
   * Sets a connection parameter
   * @param {string} name - Parameter name
   * @param {string} value - Parameter value
   */
  setParameter(name, value) {
    this.parameters.set(name, value);
    this.updateActivity();
    this.logger.debug(`Set connection parameter: ${name} = ${value}`);
  }

  /**
   * Gets a connection parameter
   * @param {string} name - Parameter name
   * @param {string} defaultValue - Default value if parameter not set
   * @returns {string} Parameter value
   */
  getParameter(name, defaultValue = null) {
    return this.parameters.get(name) || defaultValue;
  }

  /**
   * Gets the current user from connection parameters
   * @returns {string} Username
   */
  getCurrentUser() {
    return this.getParameter('user', 'postgres');
  }

  /**
   * Gets the current database from connection parameters
   * @returns {string} Database name
   */
  getCurrentDatabase() {
    return this.getParameter('database', 'postgres');
  }

  /**
   * Gets the application name from connection parameters
   * @returns {string} Application name
   */
  getApplicationName() {
    return this.getParameter('application_name', '');
  }

  /**
   * Updates transaction status
   * @param {string} status - New transaction status (I, T, E)
   */
  setTransactionStatus(status) {
    if (Object.values(TRANSACTION_STATUS).includes(status)) {
      this.transactionStatus = status;
      this.updateActivity();
      this.logger.debug(`Transaction status changed to: ${status}`);
    } else {
      this.logger.warn(`Invalid transaction status: ${status}`);
    }
  }

  /**
   * Checks if connection is in a transaction
   * @returns {boolean} True if in transaction
   */
  isInTransaction() {
    return this.transactionStatus === TRANSACTION_STATUS.IN_TRANSACTION;
  }

  /**
   * Checks if connection is in a failed transaction
   * @returns {boolean} True if in failed transaction
   */
  isInFailedTransaction() {
    return this.transactionStatus === TRANSACTION_STATUS.IN_FAILED_TRANSACTION;
  }

  /**
   * Begins a new transaction
   */
  beginTransaction() {
    this.setTransactionStatus(TRANSACTION_STATUS.IN_TRANSACTION);
  }

  /**
   * Commits the current transaction
   */
  commitTransaction() {
    this.setTransactionStatus(TRANSACTION_STATUS.IDLE);
  }

  /**
   * Rolls back the current transaction
   */
  rollbackTransaction() {
    this.setTransactionStatus(TRANSACTION_STATUS.IDLE);
  }

  /**
   * Marks transaction as failed
   */
  failTransaction() {
    this.setTransactionStatus(TRANSACTION_STATUS.IN_FAILED_TRANSACTION);
  }

  /**
   * Sets the connection copy state
   * @param {Object} copyInfo - COPY operation information
   */
  setCopyState(copyInfo) {
    this.copyState = {
      ...copyInfo,
      startedAt: new Date(),
      bytesTransferred: 0,
      rowsTransferred: 0,
    };
    this.updateActivity();
    console.log(`Started COPY operation: ${copyInfo.direction} ${copyInfo.tableName || copyInfo.query}`);
  }

  /**
   * Gets the current copy state
   * @returns {Object|null} Copy state or null
   */
  getCopyState() {
    return this.copyState || null;
  }

  /**
   * Updates copy transfer statistics
   * @param {number} bytes - Bytes transferred
   * @param {number} rows - Rows transferred
   */
  updateCopyStats(bytes = 0, rows = 0) {
    if (this.copyState) {
      this.copyState.bytesTransferred += bytes;
      this.copyState.rowsTransferred += rows;
      this.updateActivity();
    }
  }

  /**
   * Clears the copy state when operation completes
   */
  clearCopyState() {
    if (this.copyState) {
      const duration = new Date() - this.copyState.startedAt;
      console.log(`COPY operation completed: ${this.copyState.rowsTransferred} rows, ` +
        `${this.copyState.bytesTransferred} bytes in ${duration}ms`);
    }
    this.copyState = null;
    this.updateActivity();
  }

  /**
   * Checks if connection is in COPY mode
   * @returns {boolean} True if in COPY mode
   */
  isInCopyMode() {
    return this.copyState !== null;
  }

  /**
   * Adds a prepared statement to the connection
   * @param {string} name - Statement name (empty string for unnamed)
   * @param {Object} statement - Prepared statement object
   */
  addPreparedStatement(name, statement) {
    this.preparedStatements.set(name, {
      ...statement,
      createdAt: new Date(),
    });
    this.updateActivity();
    this.logger.debug(`Added prepared statement: ${name || '(unnamed)'}`);
  }

  /**
   * Gets a prepared statement
   * @param {string} name - Statement name
   * @returns {Object|null} Prepared statement or null
   */
  getPreparedStatement(name) {
    return this.preparedStatements.get(name) || null;
  }

  /**
   * Removes a prepared statement
   * @param {string} name - Statement name
   * @returns {boolean} True if statement was removed
   */
  removePreparedStatement(name) {
    const removed = this.preparedStatements.delete(name);
    if (removed) {
      this.updateActivity();
      this.logger.debug(`Removed prepared statement: ${name || '(unnamed)'}`);
    }
    return removed;
  }

  /**
   * Adds a portal to the connection
   * @param {string} name - Portal name (empty string for unnamed)
   * @param {Object} portal - Portal object
   */
  addPortal(name, portal) {
    this.portals.set(name, {
      ...portal,
      createdAt: new Date(),
    });
    this.updateActivity();
    this.logger.debug(`Added portal: ${name || '(unnamed)'}`);
  }

  /**
   * Gets a portal
   * @param {string} name - Portal name
   * @returns {Object|null} Portal or null
   */
  getPortal(name) {
    return this.portals.get(name) || null;
  }

  /**
   * Removes a portal
   * @param {string} name - Portal name
   * @returns {boolean} True if portal was removed
   */
  removePortal(name) {
    const removed = this.portals.delete(name);
    if (removed) {
      this.updateActivity();
      this.logger.debug(`Removed portal: ${name || '(unnamed)'}`);
    }
    return removed;
  }

  /**
   * Clears all unnamed prepared statements and portals
   */
  clearUnnamed() {
    this.removePreparedStatement('');
    this.removePortal('');
  }

  /**
   * Adds a notification channel to the listening set
   * @param {string} channelName - Channel name to listen to
   */
  addListeningChannel(channelName) {
    this.listeningChannels.add(channelName.toLowerCase());
    this.updateActivity();
  }

  /**
   * Removes a notification channel from the listening set
   * @param {string} channelName - Channel name to stop listening to
   */
  removeListeningChannel(channelName) {
    const removed = this.listeningChannels.delete(channelName.toLowerCase());
    if (removed) {
      this.updateActivity();
    }
    return removed;
  }

  /**
   * Removes all listening channels
   * @returns {number} Number of channels removed
   */
  clearAllListeningChannels() {
    const count = this.listeningChannels.size;
    this.listeningChannels.clear();
    if (count > 0) {
      this.updateActivity();
    }
    return count;
  }

  /**
   * Checks if connection is listening to a channel
   * @param {string} channelName - Channel name to check
   * @returns {boolean} True if listening to channel
   */
  isListeningToChannel(channelName) {
    return this.listeningChannels.has(channelName.toLowerCase());
  }

  /**
   * Gets all channels this connection is listening to
   * @returns {Array<string>} Array of channel names
   */
  getListeningChannels() {
    return Array.from(this.listeningChannels);
  }

  /**
   * Sets the notification manager reference
   * @param {NotificationManager} notificationManager - Notification manager instance
   */
  setNotificationManager(notificationManager) {
    this.notificationManager = notificationManager;
  }

  /**
   * Gets the notification manager reference
   * @returns {NotificationManager|null} Notification manager instance
   */
  getNotificationManager() {
    return this.notificationManager;
  }

  /**
   * Sets the client socket reference
   * @param {Socket} socket - Client socket
   */
  setSocket(socket) {
    this.socket = socket;
  }

  /**
   * Gets the client socket reference
   * @returns {Socket|null} Client socket
   */
  getSocket() {
    return this.socket;
  }

  /**
   * Increments the query counter
   */
  incrementQueryCount() {
    this.queriesExecuted++;
    this.updateActivity();
  }

  /**
   * Updates the last activity timestamp
   */
  updateActivity() {
    this.lastActivityTime = new Date();
  }

  /**
   * Gets connection duration in milliseconds
   * @returns {number} Duration in ms
   */
  getConnectionDuration() {
    return Date.now() - this.connectionTime.getTime();
  }

  /**
   * Gets time since last activity in milliseconds
   * @returns {number} Idle time in ms
   */
  getIdleTime() {
    return Date.now() - this.lastActivityTime.getTime();
  }

  /**
   * Closes the connection and cleans up resources
   */
  close() {
    this.connected = false;
    this.preparedStatements.clear();
    this.portals.clear();
    this.clearAllListeningChannels();
    this.logger.info(
      `Connection closed after ${this.getConnectionDuration()}ms, ${this.queriesExecuted} queries executed`
    );
  }

  /**
   * Gets connection summary information
   * @returns {Object} Connection summary
   */
  getSummary() {
    return {
      authenticated: this.authenticated,
      protocolVersion: this.protocolVersion,
      user: this.getCurrentUser(),
      database: this.getCurrentDatabase(),
      applicationName: this.getApplicationName(),
      transactionStatus: this.transactionStatus,
      isInTransaction: this.isInTransaction(),
      isInFailedTransaction: this.isInFailedTransaction(),
      backendPid: this.backendPid,
      connectionDuration: this.getConnectionDuration(),
      idleTime: this.getIdleTime(),
      queriesExecuted: this.queriesExecuted,
      preparedStatements: this.preparedStatements.size,
      portals: this.portals.size,
      listeningChannels: this.listeningChannels.size,
      connected: this.connected,
    };
  }

  /**
   * Gets connection info for logging
   * @returns {string} Formatted connection info
   */
  toString() {
    const summary = this.getSummary();
    return (
      `Connection[${summary.user}@${summary.database}:${summary.backendPid}] ` +
      `Status:${summary.transactionStatus} Queries:${summary.queriesExecuted} ` +
      `Duration:${Math.round(summary.connectionDuration / 1000)}s`
    );
  }

  /**
   * Validates the current connection state
   * @returns {Object} Validation result with isValid and errors array
   */
  validateState() {
    const errors = [];
    let isValid = true;

    // Check authentication state consistency
    if (this.authenticated && !this.protocolVersion) {
      errors.push('Connection marked as authenticated but missing protocol version');
      isValid = false;
    }

    // Check required parameters for authenticated connections
    if (this.authenticated) {
      if (!this.getCurrentUser()) {
        errors.push('Authenticated connection missing user parameter');
        isValid = false;
      }
      if (!this.getCurrentDatabase()) {
        errors.push('Authenticated connection missing database parameter');
        isValid = false;
      }
    }

    // Validate transaction status
    if (!Object.values(TRANSACTION_STATUS).includes(this.transactionStatus)) {
      errors.push(`Invalid transaction status: ${this.transactionStatus}`);
      isValid = false;
    }

    // Check connection metadata consistency
    if (!this.connected && this.authenticated) {
      errors.push('Connection marked as authenticated but not connected');
      isValid = false;
    }

    // Check backend identification
    if (!this.backendPid || !this.backendSecret) {
      errors.push('Missing backend identification (PID or secret)');
      isValid = false;
    }

    // Check timestamps validity
    if (!this.connectionTime || !this.lastActivityTime) {
      errors.push('Missing or invalid timestamp data');
      isValid = false;
    }

    // Check for reasonable activity time
    if (this.lastActivityTime < this.connectionTime) {
      errors.push('Last activity time is before connection time');
      isValid = false;
    }

    return { isValid, errors };
  }

  /**
   * Checks if connection is ready for query processing
   * @returns {boolean} True if ready for queries
   */
  isReadyForQuery() {
    if (!this.connected) return false;
    if (!this.authenticated) return false;
    if (this.isInFailedTransaction()) return false;

    const validation = this.validateState();
    return validation.isValid;
  }

  /**
   * Checks if connection can be safely reused by the connection pool
   * @returns {boolean} True if connection is reusable
   */
  isReusable() {
    // Basic reusability checks
    if (!this.connected) return false;
    if (!this.authenticated) return false;

    // Don't reuse connections in transactions
    if (this.isInTransaction()) return false;
    if (this.isInFailedTransaction()) return false;

    // Don't reuse connections with active prepared statements, portals, or listeners
    if (this.preparedStatements.size > 0) return false;
    if (this.portals.size > 0) return false;
    if (this.listeningChannels.size > 0) return false;

    // Validate overall state
    const validation = this.validateState();
    return validation.isValid;
  }

  /**
   * Resets connection state for reuse in connection pool
   * @returns {boolean} True if reset was successful
   */
  resetForReuse() {
    try {
      // Clear extended query protocol state
      this.preparedStatements.clear();
      this.portals.clear();
      this.clearAllListeningChannels();

      // Reset to idle transaction status
      this.transactionStatus = TRANSACTION_STATUS.IDLE;

      // Update activity timestamp
      this.updateActivity();

      // Validate state after reset
      const validation = this.validateState();
      if (!validation.isValid) {
        this.logger.warn('Connection reset failed validation:', validation.errors);
        return false;
      }

      this.logger.debug(`Connection ${this.backendPid} reset for reuse`);
      return true;
    } catch (error) {
      this.logger.error('Error resetting connection for reuse:', error);
      return false;
    }
  }
}

/**
 * Connection state factory and utilities
 */
class ConnectionManager {
  constructor() {
    this.connections = new Map();
    this.connectionCount = 0;
    this.logger = createLogger({ component: 'ConnectionManager' });
  }

  /**
   * Creates a new connection state
   * @param {string} connectionId - Unique connection identifier
   * @returns {ConnectionState} New connection state
   */
  createConnection(connectionId = null) {
    const id = connectionId || `conn_${++this.connectionCount}`;
    const connState = new ConnectionState();
    this.connections.set(id, connState);
    this.logger.debug(`Created new connection: ${id}`);
    return connState;
  }

  /**
   * Gets a connection by ID
   * @param {string} connectionId - Connection identifier
   * @returns {ConnectionState|null} Connection state or null
   */
  getConnection(connectionId) {
    return this.connections.get(connectionId) || null;
  }

  /**
   * Removes a connection
   * @param {string} connectionId - Connection identifier
   * @returns {boolean} True if connection was removed
   */
  removeConnection(connectionId) {
    const conn = this.connections.get(connectionId);
    if (conn) {
      conn.close();
      return this.connections.delete(connectionId);
    }
    return false;
  }

  /**
   * Gets all active connections
   * @returns {Array<ConnectionState>} Array of connection states
   */
  getAllConnections() {
    return Array.from(this.connections.values());
  }

  /**
   * Gets connection count
   * @returns {number} Number of active connections
   */
  getConnectionCount() {
    return this.connections.size;
  }

  /**
   * Cleans up idle connections
   * @param {number} maxIdleTime - Max idle time in milliseconds
   * @returns {number} Number of connections closed
   */
  cleanupIdleConnections(maxIdleTime = 300000) {
    // 5 minutes default
    let closedCount = 0;
    for (const [id, conn] of this.connections.entries()) {
      if (conn.getIdleTime() > maxIdleTime) {
        this.removeConnection(id);
        closedCount++;
      }
    }
    if (closedCount > 0) {
      this.logger.info(`Cleaned up ${closedCount} idle connections`);
    }
    return closedCount;
  }

  /**
   * Gets manager statistics
   * @returns {Object} Manager statistics
   */
  getStats() {
    const connections = this.getAllConnections();
    return {
      totalConnections: this.connectionCount,
      activeConnections: connections.length,
      authenticatedConnections: connections.filter(c => c.authenticated).length,
      transactionConnections: connections.filter(c => c.isInTransaction()).length,
      failedTransactionConnections: connections.filter(c => c.isInFailedTransaction()).length,
      totalQueries: connections.reduce((sum, c) => sum + c.queriesExecuted, 0),
      averageConnectionDuration:
        connections.length > 0
          ? connections.reduce((sum, c) => sum + c.getConnectionDuration(), 0) / connections.length
          : 0,
    };
  }
}

module.exports = {
  ConnectionState,
  ConnectionManager,
};<|MERGE_RESOLUTION|>--- conflicted
+++ resolved
@@ -49,15 +49,12 @@
     this.preparedStatements = new Map();
     this.portals = new Map();
 
-<<<<<<< HEAD
     // Notification state
     this.listeningChannels = new Set(); // Channels this connection is listening to
     this.notificationManager = null; // Reference to notification manager
     this.socket = null; // Client socket for sending notifications
-=======
     // COPY protocol state
     this.copyState = null;
->>>>>>> 0fbe8c0d
 
     // Connection statistics
     this.queriesExecuted = 0;

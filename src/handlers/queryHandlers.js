--- conflicted
+++ resolved
@@ -319,7 +319,6 @@
       return handleCreateQuery(normalizedQuery, connState);
     } else if (normalizedQuery.startsWith('DROP')) {
       return handleDropQuery(normalizedQuery, connState);
-<<<<<<< HEAD
     } else if (normalizedQuery.startsWith('LISTEN')) {
       return handleListenQuery(normalizedQuery, connState);
     } else if (normalizedQuery.startsWith('UNLISTEN')) {
@@ -327,10 +326,8 @@
     } else if (normalizedQuery.startsWith('NOTIFY')) {
       // Use original query to preserve payload casing
       return handleNotifyQuery(query, connState);
-=======
     } else if (normalizedQuery.startsWith('COPY')) {
       return handleCopyQuery(normalizedQuery, connState);
->>>>>>> 0fbe8c0d
     } else {
       return handleUnknownQuery(normalizedQuery, connState);
     }
@@ -2707,15 +2704,12 @@
   handleCreateQuery,
   handleCreateTypeQuery,
   handleDropQuery,
-<<<<<<< HEAD
   handleListenQuery,
   handleUnlistenQuery,
   handleNotifyQuery,
-=======
   handleCopyQuery,
   parseCopyQuery,
   parseCopyOptions,
->>>>>>> 0fbe8c0d
   handleUnknownQuery,
   generateMockCopyData,
   formatCopyData,
